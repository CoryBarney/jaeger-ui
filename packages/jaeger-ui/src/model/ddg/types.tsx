// Copyright (c) 2019 Uber Technologies, Inc.
//
// Licensed under the Apache License, Version 2.0 (the "License");
// you may not use this file except in compliance with the License.
// You may obtain a copy of the License at
//
// http://www.apache.org/licenses/LICENSE-2.0
//
// Unless required by applicable law or agreed to in writing, software
// distributed under the License is distributed on an "AS IS" BASIS,
// WITHOUT WARRANTIES OR CONDITIONS OF ANY KIND, either express or implied.
// See the License for the specific language governing permissions and
// limitations under the License.

import PathElem from './PathElem';
import { fetchedState } from '../../constants';
import { ApiError } from '../../types/api-error';

export { default as DdgVertex } from './DdgVertex';
export { default as PathElem } from './PathElem';

export type TDdgPayloadEntry = {
  operation: string;
  service: string;
};

export type TDdgPayload = TDdgPayloadEntry[][];

export type TDdgService = {
  name: string;
  operations: Map<string, TDdgOperation>;
};

export type TDdgOperation = {
  name: string;
  pathElems: PathElem[];
  service: TDdgService;
};

export type TDdgPath = {
  focalIdx: number;
  members: PathElem[];
};

export type TDdgServiceMap = Map<string, TDdgService>;

export type TDdgDistanceToPathElems = Map<number, PathElem[]>;

export type TDdgVisIdxToPathElem = Map<number, PathElem>;

export type TDdgModel = {
  distanceToPathElems: TDdgDistanceToPathElems;
  paths: TDdgPath[];
  services: TDdgServiceMap;
  visIdxToPathElem: TDdgVisIdxToPathElem;
};

<<<<<<< HEAD
export type TDdgEdgeIdentifier = 'egressEdges' | 'ingressEdges';

export type TDdgStateEntry =
  | {
      state: typeof fetchedState.LOADING;
    }
  | {
      error: ApiError;
      state: typeof fetchedState.ERROR;
    }
  | {
      model: TDdgModel;
      state: typeof fetchedState.DONE;
      styleStates: Map<number, number>;
    };

export type TDdgState = Record<string, Record<string, Record<string, Record<string, TDdgStateEntry>>>>;

export enum StyleStates {
  None,
  Hovered,
  Selected = 1 << 1, // eslint-disable-line no-bitwise
  Emphasized = 1 << 2, // eslint-disable-line no-bitwise
}

export type TDdgActionMeta = {
  query: {
    service: string;
    operation?: string;
    start: number;
    end: number;
  };
};

export type TDdgAddStyleAction = { visibilityIndices: number[]; style: number };

export type TDdgClearStyleAction = { visibilityIndices?: number[]; style?: number };
=======
export enum EDdgEdgeKeys {
  egressEdges = 'egressEdges',
  ingressEdges = 'ingressEdges',
}
>>>>>>> 5fd4691b
<|MERGE_RESOLUTION|>--- conflicted
+++ resolved
@@ -55,9 +55,6 @@
   visIdxToPathElem: TDdgVisIdxToPathElem;
 };
 
-<<<<<<< HEAD
-export type TDdgEdgeIdentifier = 'egressEdges' | 'ingressEdges';
-
 export type TDdgStateEntry =
   | {
       state: typeof fetchedState.LOADING;
@@ -93,9 +90,8 @@
 export type TDdgAddStyleAction = { visibilityIndices: number[]; style: number };
 
 export type TDdgClearStyleAction = { visibilityIndices?: number[]; style?: number };
-=======
+
 export enum EDdgEdgeKeys {
   egressEdges = 'egressEdges',
   ingressEdges = 'ingressEdges',
-}
->>>>>>> 5fd4691b
+}